--- conflicted
+++ resolved
@@ -161,10 +161,6 @@
 def makeIntIndex(k):
     return Index(range(k))
 
-<<<<<<< HEAD
-def makeDateObjIndex(k):
-    return Index(makeDateIndex(k), dtype=object)
-=======
 def makeFloatIndex(k):
     values = sorted(np.random.random_sample(k)) - np.random.random_sample(1)
     return Index(values * (10 ** np.random.randint(0, 9)))
@@ -172,7 +168,6 @@
 def makeDateIndex(k):
     dates = list(DateRange(datetime(2000, 1, 1), periods=k))
     return Index(dates)
->>>>>>> d4382cba
 
 def makeFloatSeries():
     index = makeStringIndex(N)
