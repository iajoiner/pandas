--- conflicted
+++ resolved
@@ -18,7 +18,6 @@
 like PostgreSQL fits your needs, then you should probably be using that.
 Assuming you want or need the expressiveness and power of pandas, let's carry on.
 
-<<<<<<< HEAD
 .. ipython:: python
 
    import pandas as pd
@@ -36,8 +35,6 @@
    ts.to_parquet("timeseries.parquet")
 
 
-=======
->>>>>>> 439906e0
 Load less data
 --------------
 
